package peer

import (
	"context"
	"errors"
	"fmt"
	"time"

	"github.com/renproject/aw/channel"
	"github.com/renproject/aw/dht"
	"github.com/renproject/aw/transport"
	"github.com/renproject/aw/wire"
	"github.com/renproject/id"
)

var (
	DefaultSubnet  = id.Hash{0xFF, 0xFF, 0xFF, 0xFF, 0xFF, 0xFF, 0xFF, 0xFF, 0xFF, 0xFF, 0xFF, 0xFF, 0xFF, 0xFF, 0xFF, 0xFF, 0xFF, 0xFF, 0xFF, 0xFF, 0xFF, 0xFF, 0xFF, 0xFF, 0xFF, 0xFF, 0xFF, 0xFF, 0xFF, 0xFF, 0xFF, 0xFF}
	DefaultAlpha   = 5
	DefaultTimeout = time.Second
)

// ErrPeerNotFound represents the error raised when a designated recipient of a message
// is not present in the peer table
var (
	ErrPeerNotFound = errors.New("peer not found")
)

type Peer struct {
	opts            Options
	transport       *transport.Transport
	syncer          *Syncer
	gossiper        *Gossiper
	discoveryClient *DiscoveryClient
}

func New(opts Options, transport *transport.Transport) *Peer {
	filter := channel.NewSyncFilter()
	return &Peer{
		opts:            opts,
		transport:       transport,
		syncer:          NewSyncer(opts.SyncerOptions, filter, transport),
		gossiper:        NewGossiper(opts.GossiperOptions, filter, transport),
		discoveryClient: NewDiscoveryClient(opts.DiscoveryOptions, transport),
	}
}

// ID return the signatory value associated with the peer
func (p *Peer) ID() id.Signatory {
	return p.opts.PrivKey.Signatory()
}

// Syncer method return a pointer to the syncer struct associated with the peer
func (p *Peer) Syncer() *Syncer {
	return p.syncer
}

// Gossiper method return a pointer to the gossiper struct associated with the peer
func (p *Peer) Gossiper() *Gossiper {
	return p.gossiper
}

// Transport returns a pointer to the transport layer associated with the peer
func (p *Peer) Transport() *transport.Transport {
	return p.transport
}

// Link accepts a signatory registers a peer as a trusted individual for
// persistent connections
func (p *Peer) Link(remote id.Signatory) {
	p.transport.Link(remote)
}

// Link accepts a signatory and de-registers a peer as a trusted individual
// for persistent connections
func (p *Peer) Unlink(remote id.Signatory) {
	p.transport.Unlink(remote)
}

// Ping accepts a context and a signatory and is used to send a ping message to a peer.
// It can be used to check liveness of a peer
func (p *Peer) Ping(ctx context.Context, to id.Signatory) error {
	return fmt.Errorf("unimplemented")
}

// Send accept a context, the signatory ID of a recipient peer, and a message. It tries to send
// the message to the recipient peer using the transport layer until the context expires
func (p *Peer) Send(ctx context.Context, to id.Signatory, msg wire.Msg) error {
	return p.transport.Send(ctx, to, msg)
}

// Sync accepts a context, an array of bytes (contentID) and a pointer to a signatory (hint).
// A call to Sync is used to request content with a particular contentID from peers.
// A hint can be supplied to try syncing from a particular peer as well.
// A nil hint will indicate that the content can be attempted to be synced any alpha random peers,
// where alpha is defined in SyncerOptions struct
func (p *Peer) Sync(ctx context.Context, contentID []byte, hint *id.Signatory) ([]byte, error) {
	return p.syncer.Sync(ctx, contentID, hint)
}

// Gossip accepts a context, an array of bytes (contentID) and a pointer to a id.Hash (subnet)
// A call to Gossip is used to gossip information (content) with a particular contentID with peers.
// A subnet can be supplied to try gossip with a particular subnet of peers.
// If the supplied subnet id DefaultSubnet or nil, content will be gossiped with alpha random peers,
// where alpha is defined in GossiperOptions struct.
func (p *Peer) Gossip(ctx context.Context, contentID []byte, subnet *id.Hash) {
	p.gossiper.Gossip(ctx, contentID, subnet)
}

// DiscoverPeers accepts a context and is used to start discovering new peers using the
// peer discovery client. DiscoverPeers is a blocking method, ideally it would be called
// as `go p.DiscoverPeers(...)`
func (p *Peer) DiscoverPeers(ctx context.Context) {
	p.discoveryClient.DiscoverPeers(ctx)
}

// Run accepts a context and sets up the default receive function the features callbacks
// for syncer, gossiper and peer discovery. Finally, it calls the Run method on the transport
// layer, which then starts to listen for and accept connections.
// A call to Run is a blocking method, ideally it would be called as `go p.Run(...)`
func (p *Peer) Run(ctx context.Context) {
	p.transport.Receive(ctx, func(from id.Signatory, packet wire.Packet) error {
		// TODO(ross): Think about merging the syncer and the gossiper.
		if err := p.syncer.DidReceiveMessage(from, packet.Msg); err != nil {
			return err
		}
		if err := p.gossiper.DidReceiveMessage(from, packet.Msg); err != nil {
			return err
		}
		if err := p.discoveryClient.DidReceiveMessage(from, packet.IPAddr, packet.Msg); err != nil {
			return err
		}
		return nil
	})
	p.transport.Run(ctx)
}

<<<<<<< HEAD
// Receive takes a context and a custom receive handler. It is used to execute custom
// logic on messages. Every message, along with the ID (signatory) of the sender is
// passed to this function in a sequential manner.
func (p *Peer) Receive(ctx context.Context, f func(id.Signatory, wire.Msg) error) {
=======
func (p *Peer) Receive(ctx context.Context, f func(id.Signatory,wire.Packet) error) {
>>>>>>> d0c6d28b
	p.transport.Receive(ctx, f)
}

// Resolve takes in a context and a ContentResolver and associates it with
// the gossiper. Gossiper / Sync logic will not function until a valid
// ContentResolver is provided to a call to Resolve
func (p *Peer) Resolve(ctx context.Context, contentResolver dht.ContentResolver) {
	p.gossiper.Resolve(contentResolver)
}<|MERGE_RESOLUTION|>--- conflicted
+++ resolved
@@ -134,14 +134,10 @@
 	p.transport.Run(ctx)
 }
 
-<<<<<<< HEAD
 // Receive takes a context and a custom receive handler. It is used to execute custom
 // logic on messages. Every message, along with the ID (signatory) of the sender is
 // passed to this function in a sequential manner.
-func (p *Peer) Receive(ctx context.Context, f func(id.Signatory, wire.Msg) error) {
-=======
 func (p *Peer) Receive(ctx context.Context, f func(id.Signatory,wire.Packet) error) {
->>>>>>> d0c6d28b
 	p.transport.Receive(ctx, f)
 }
 
