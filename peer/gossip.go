package peer

import (
	"context"
	"encoding/base64"
	"fmt"
<<<<<<< HEAD

=======
	"sync"

	"github.com/renproject/aw/channel"
>>>>>>> 4ae38ca8
	"github.com/renproject/aw/dht"
	"github.com/renproject/aw/transport"
	"github.com/renproject/aw/wire"
	"github.com/renproject/id"

	"go.uber.org/zap"
)

<<<<<<< HEAD
type Gossip func(ctx context.Context, subnet id.Hash, contentID []byte) error

// Gossiper returns a new set of callback functions and a gossip function that can be used to spread information throughout a network.
func Gossiper(logger *zap.Logger, t *transport.Transport, contentResolver dht.ContentResolver, addressTable dht.Table, alpha int, next Callbacks) (Callbacks, Gossip) {
=======
type Gossiper struct {
	opts GossiperOptions

	filter    *channel.SyncFilter
	transport *transport.Transport
	resolver  dht.ContentResolver
>>>>>>> 4ae38ca8

	subnetsMu *sync.Mutex
	subnets   map[string]id.Hash
}

func NewGossiper(opts GossiperOptions, filter *channel.SyncFilter, transport *transport.Transport, resolver dht.ContentResolver) *Gossiper {
	return &Gossiper{
		opts: opts,

		filter:    filter,
		transport: transport,
		resolver:  resolver,

		subnetsMu: new(sync.Mutex),
		subnets:   make(map[string]id.Hash, 1024),
	}
}

func (g *Gossiper) Gossip(ctx context.Context, contentID []byte, subnet *id.Hash) {
	if subnet == nil {
		subnet = &DefaultSubnet
	}

	recipients := []id.Signatory{}
	if subnet.Equal(&DefaultSubnet) {
		recipients = g.transport.Table().Peers(g.opts.Alpha)
	} else {
		if recipients = g.transport.Table().Subnet(*subnet); len(recipients) > g.opts.Alpha {
			recipients = recipients[:g.opts.Alpha]
		}
	}

<<<<<<< HEAD
		if _, ok := contentResolver.Content(msg.Data); !ok {
			response := wire.Msg{
				Version: wire.MsgVersion1,
				Type: 	 wire.MsgTypePull,
				To:      id.Hash(from),
				Data:    msg.Data,
			}

			contentResolver.Insert(msg.Data, nil)
			if err := t.Send(ctx, from, addr, response); err != nil {
				contentResolver.Delete(msg.Data)
				logger.Error("gossip", zap.NamedError("pull", err))
				return
			}
=======
	msg := wire.Msg{Version: wire.MsgVersion1, To: *subnet, Type: wire.MsgTypePush, Data: contentID}
	for _, recipient := range recipients {
		if err := g.transport.Send(ctx, recipient, msg); err != nil {
			g.opts.Logger.Error("pushing gossip", zap.String("peer", recipient.String()), zap.Error(err))
>>>>>>> 4ae38ca8
		}
	}
}

func (g *Gossiper) DidReceiveMessage(from id.Signatory, msg wire.Msg) error {
	switch msg.Type {
	case wire.MsgTypePush:
		g.didReceivePush(from, msg)
	case wire.MsgTypePull:
		g.didReceivePull(from, msg)
	case wire.MsgTypeSync:
		if g.filter.Filter(from, msg) {
			return fmt.Errorf("denied message from %v", from)
		}
		g.didReceiveSync(from, msg)
	}
	return nil
}

func (g *Gossiper) didReceivePush(from id.Signatory, msg wire.Msg) {
	if len(msg.Data) == 0 {
		return
	}
	if _, ok := g.resolver.Content(msg.Data); ok {
		return
	}

	ctx, cancel := context.WithTimeout(context.Background(), g.opts.Timeout)

	// Later, we will probably receive a synchronisation message for the content
	// associated with this push. We store the subnet now, so that we know how
	// to propagate the content later.
	g.subnetsMu.Lock()
	g.subnets[string(msg.Data)] = msg.To
	g.subnetsMu.Unlock()

	// We are expecting a synchronisation message, because we are about to send
	// out a pull message. So, we need to allow the content in the filter.
	g.filter.Allow(msg.Data)

	// Cleanup after the synchronisation timeout has passed. This prevents
	// memory leaking in the filter and in the subnets map. It means that until
	// the timeout passes, we will be accepting synchronisation messages for
	// this content ID.
	go func() {
		<-ctx.Done()
		cancel()

		g.subnetsMu.Lock()
		delete(g.subnets, string(msg.Data))
		g.subnetsMu.Unlock()

		g.filter.Deny(msg.Data)
	}()

	if err := g.transport.Send(ctx, from, wire.Msg{
		Version: wire.MsgVersion1,
		Type:    wire.MsgTypePull,
		To:      id.Hash(from),
		Data:    msg.Data,
	}); err != nil {
		g.resolver.Delete(msg.Data)
		g.opts.Logger.Error("pull", zap.String("peer", from.String()), zap.String("id", base64.RawURLEncoding.EncodeToString(msg.Data)), zap.Error(err))
		return
	}
}

func (g *Gossiper) didReceivePull(from id.Signatory, msg wire.Msg) {
	if len(msg.Data) == 0 {
		return
	}

	content, ok := g.resolver.Content(msg.Data)
	if !ok {
		g.opts.Logger.Debug("content not found", zap.String("peer", from.String()), zap.String("id", base64.RawURLEncoding.EncodeToString(msg.Data)))
		return
	}

	ctx, cancel := context.WithTimeout(context.Background(), g.opts.Timeout)
	defer cancel()

	if err := g.transport.Send(ctx, from, wire.Msg{
		Version:  wire.MsgVersion1,
		To:       id.Hash(from),
		Type:     wire.MsgTypeSync,
		Data:     msg.Data,
		SyncData: content,
	}); err != nil {
		g.opts.Logger.Error("sync", zap.String("peer", from.String()), zap.String("id", base64.RawURLEncoding.EncodeToString(msg.Data)), zap.Error(err))
	}
	return
}

func (g *Gossiper) didReceiveSync(from id.Signatory, msg wire.Msg) {
	_, alreadySeenContent := g.resolver.Content(msg.Data)
	if alreadySeenContent {
		return
	}
	if len(msg.Data) == 0 || len(msg.SyncData) == 0 {
		return
	}

	// We are relying on the correctness of the channel filtering to ensure that
	// no synchronisation messages reach the gossiper unless the gossiper (or
	// the synchroniser) have allowed them.
	g.resolver.Insert(msg.Data, msg.SyncData)

	g.subnetsMu.Lock()
	subnet, ok := g.subnets[string(msg.Data)]
	g.subnetsMu.Unlock()

	if !ok {
		// The gossip has taken too long, and the subnet was removed from the
		// map to preseve memory. Gossiping cannot continue.
		return
	}

	ctx, cancel := context.WithTimeout(context.Background(), g.opts.Timeout)
	defer cancel()

	g.Gossip(ctx, msg.Data, &subnet)
}<|MERGE_RESOLUTION|>--- conflicted
+++ resolved
@@ -4,34 +4,22 @@
 	"context"
 	"encoding/base64"
 	"fmt"
-<<<<<<< HEAD
-
-=======
 	"sync"
 
 	"github.com/renproject/aw/channel"
->>>>>>> 4ae38ca8
 	"github.com/renproject/aw/dht"
 	"github.com/renproject/aw/transport"
 	"github.com/renproject/aw/wire"
 	"github.com/renproject/id"
-
 	"go.uber.org/zap"
 )
 
-<<<<<<< HEAD
-type Gossip func(ctx context.Context, subnet id.Hash, contentID []byte) error
-
-// Gossiper returns a new set of callback functions and a gossip function that can be used to spread information throughout a network.
-func Gossiper(logger *zap.Logger, t *transport.Transport, contentResolver dht.ContentResolver, addressTable dht.Table, alpha int, next Callbacks) (Callbacks, Gossip) {
-=======
 type Gossiper struct {
 	opts GossiperOptions
 
 	filter    *channel.SyncFilter
 	transport *transport.Transport
 	resolver  dht.ContentResolver
->>>>>>> 4ae38ca8
 
 	subnetsMu *sync.Mutex
 	subnets   map[string]id.Hash
@@ -64,27 +52,10 @@
 		}
 	}
 
-<<<<<<< HEAD
-		if _, ok := contentResolver.Content(msg.Data); !ok {
-			response := wire.Msg{
-				Version: wire.MsgVersion1,
-				Type: 	 wire.MsgTypePull,
-				To:      id.Hash(from),
-				Data:    msg.Data,
-			}
-
-			contentResolver.Insert(msg.Data, nil)
-			if err := t.Send(ctx, from, addr, response); err != nil {
-				contentResolver.Delete(msg.Data)
-				logger.Error("gossip", zap.NamedError("pull", err))
-				return
-			}
-=======
 	msg := wire.Msg{Version: wire.MsgVersion1, To: *subnet, Type: wire.MsgTypePush, Data: contentID}
 	for _, recipient := range recipients {
 		if err := g.transport.Send(ctx, recipient, msg); err != nil {
 			g.opts.Logger.Error("pushing gossip", zap.String("peer", recipient.String()), zap.Error(err))
->>>>>>> 4ae38ca8
 		}
 	}
 }
