--- conflicted
+++ resolved
@@ -61,8 +61,66 @@
 		})
 	})
 
-<<<<<<< HEAD
-	Context("if a sync request fails", func() {
+
+	Context("when getting a successful sync response on sending multiple parallel sync requests", func() {
+		It("should not drop connections for additional sync responses", func() {
+
+			n := 5
+			opts, peers, tables, contentResolvers, _, transports := setup(n)
+
+			for i := range opts {
+				opts[i].SyncerOptions = opts[i].SyncerOptions.WithWiggleTimeout(2 * time.Second)
+				peers[i] = peer.New(
+					opts[i],
+					transports[i])
+				peers[i].Resolve(context.Background(), contentResolvers[i])
+			}
+
+			for i := range peers {
+				ctx, cancel := context.WithTimeout(context.Background(), 10*time.Second)
+				defer cancel()
+				go peers[i].Run(ctx)
+
+				for j := range peers {
+					if i != j {
+						tables[i].AddPeer(opts[j].PrivKey.Signatory(),
+							wire.NewUnsignedAddress(wire.TCP,
+								fmt.Sprintf("%v:%v", "localhost", uint16(3333+j)), uint64(time.Now().UnixNano())))
+					}
+					helloMsg := fmt.Sprintf("Hello from peer %d", j)
+					contentID := id.NewHash([]byte(helloMsg))
+					contentResolvers[i].InsertContent(contentID[:], []byte(helloMsg))
+				}
+			}
+
+			for i := range peers {
+				for j := range peers {
+					helloMsg := fmt.Sprintf("Hello from peer %d", j)
+					contentID := id.NewHash([]byte(helloMsg))
+
+					ctx, cancel := context.WithTimeout(context.Background(), 2*time.Second)
+					defer cancel()
+					msg, err := peers[i].Sync(ctx, contentID[:], nil)
+
+					for {
+						if err == nil {
+							break
+						}
+						select {
+						case <-ctx.Done():
+							break
+						default:
+							msg, err = peers[i].Sync(ctx, contentID[:], nil)
+						}
+					}
+
+					Ω(msg).To(Equal([]byte(helloMsg)))
+				}
+			}
+		})
+	})
+  
+  Context("if a sync request fails", func() {
 		It("the corresponding pending content condition variable should be deleted", func() {
 			n := 2
 			opts, peers, tables, contentResolvers, _, transports := setup(n)
@@ -118,63 +176,6 @@
 				Ω(msg).To(Equal([]byte(helloMsg)))
 			}()
 
-=======
-	Context("when getting a successful sync response on sending multiple parallel sync requests", func() {
-		It("should not drop connections for additional sync responses", func() {
-
-			n := 5
-			opts, peers, tables, contentResolvers, _, transports := setup(n)
-
-			for i := range opts {
-				opts[i].SyncerOptions = opts[i].SyncerOptions.WithWiggleTimeout(2 * time.Second)
-				peers[i] = peer.New(
-					opts[i],
-					transports[i])
-				peers[i].Resolve(context.Background(), contentResolvers[i])
-			}
-
-			for i := range peers {
-				ctx, cancel := context.WithTimeout(context.Background(), 10*time.Second)
-				defer cancel()
-				go peers[i].Run(ctx)
-
-				for j := range peers {
-					if i != j {
-						tables[i].AddPeer(opts[j].PrivKey.Signatory(),
-							wire.NewUnsignedAddress(wire.TCP,
-								fmt.Sprintf("%v:%v", "localhost", uint16(3333+j)), uint64(time.Now().UnixNano())))
-					}
-					helloMsg := fmt.Sprintf("Hello from peer %d", j)
-					contentID := id.NewHash([]byte(helloMsg))
-					contentResolvers[i].InsertContent(contentID[:], []byte(helloMsg))
-				}
-			}
-
-			for i := range peers {
-				for j := range peers {
-					helloMsg := fmt.Sprintf("Hello from peer %d", j)
-					contentID := id.NewHash([]byte(helloMsg))
-
-					ctx, cancel := context.WithTimeout(context.Background(), 2*time.Second)
-					defer cancel()
-					msg, err := peers[i].Sync(ctx, contentID[:], nil)
-
-					for {
-						if err == nil {
-							break
-						}
-						select {
-						case <-ctx.Done():
-							break
-						default:
-							msg, err = peers[i].Sync(ctx, contentID[:], nil)
-						}
-					}
-
-					Ω(msg).To(Equal([]byte(helloMsg)))
-				}
-			}
->>>>>>> b5bebb2a
 		})
 	})
 })