--- conflicted
+++ resolved
@@ -32,7 +32,6 @@
 		})
 	})
 
-<<<<<<< HEAD
 	Context("when stringifying and decoding", func() {
 		It("should equal itself", func() {
 			f := func() bool {
@@ -48,7 +47,11 @@
 				decodedAddr, err = wire.DecodeString(addrString)
 				Expect(err).ToNot(HaveOccurred())
 				Expect(decodedAddr.Equal(&addr)).To(BeTrue())
-=======
+        return true
+			}
+			Expect(quick.Check(f, nil)).To(Succeed())
+		})
+
 	Context("when recovering signature", func() {
 		It("should be the correct signatory", func() {
 			f := func() bool {
@@ -59,7 +62,6 @@
 				recoveredSignatory, err := wireAddress.Signatory()
 				Expect(err).ToNot(HaveOccurred())
 				Expect(recoveredSignatory.Equal(&expectedSignatory)).To(BeTrue())
->>>>>>> d0bc8c64
 				return true
 			}
 			Expect(quick.Check(f, nil)).To(Succeed())
