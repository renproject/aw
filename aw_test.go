--- conflicted
+++ resolved
@@ -8,11 +8,7 @@
 	"time"
 
 	"github.com/renproject/aw"
-<<<<<<< HEAD
-	"github.com/renproject/aw/dht/dhtutil"
-=======
 	"github.com/renproject/aw/dht"
->>>>>>> 549d2d59
 	"github.com/renproject/aw/wire"
 	"github.com/renproject/id"
 
@@ -35,25 +31,6 @@
 				ctx, cancel := context.WithCancel(context.Background())
 				defer cancel()
 
-				contentResolver := dhtutil.NewInsertCallbackResolver(func(content []byte) {
-					defer GinkgoRecover()
-					if len(content) == 0 {
-						return
-					}
-					if string(content) == "once" {
-						Expect(didReceiveOnce).To(BeFalse())
-						didReceiveOnce = true
-						return
-					}
-					if string(content) == "done" {
-						Expect(didReceiveDone).To(BeFalse())
-						didReceiveDone = true
-						cancel()
-						return
-					}
-					atomic.AddUint64(&didReceiveN, 1)
-				})
-
 				port1 := uint16(3000 + r.Int()%3000)
 				node1 := aw.New().
 					WithAddr(wire.NewUnsignedAddress(wire.TCP, fmt.Sprintf("0.0.0.0:%v", port1), uint64(time.Now().UnixNano()))).
@@ -66,9 +43,6 @@
 					WithAddr(wire.NewUnsignedAddress(wire.TCP, fmt.Sprintf("0.0.0.0:%v", port2), uint64(time.Now().UnixNano()))).
 					WithHost("0.0.0.0").
 					WithPort(port2).
-<<<<<<< HEAD
-					WithContentResolver(contentResolver).
-=======
 					WithContentResolver(
 						dht.NewDoubleCacheContentResolver(dht.DefaultDoubleCacheContentResolverOptions(), dht.CallbackContentResolver{
 							InsertCallback: func(hash id.Hash, contentType uint8, content []byte) {
@@ -92,7 +66,6 @@
 							},
 						}),
 					).
->>>>>>> 549d2d59
 					Build()
 
 				node1.DHT().InsertAddr(node2.Addr())
