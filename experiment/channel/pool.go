package channel

import (
	"bytes"
	"fmt"
	"net"
	"strings"
	"sync"

	"github.com/renproject/aw/experiment/codec"
	"github.com/renproject/aw/experiment/handshake"
	"github.com/renproject/id"
)

type ChannelPool struct {
	chsMu *sync.Mutex
	chs   map[id.Signatory]Channel
}

func NewPool() *ChannelPool {
	return &ChannelPool{
		chsMu: new(sync.Mutex),
		chs:   map[id.Signatory]Channel{},
	}
}

func (pool *ChannelPool) Close(peer id.Signatory) error {
	pool.chsMu.Lock()
	defer pool.chsMu.Unlock()

	if ch, ok := pool.chs[peer]; ok {
		delete(pool.chs, peer)
		if err := ch.Connection().Close(); err != nil {
			return fmt.Errorf("close channel to %v: %v", peer, err)
		}
		return nil
	}
	return nil
}

func (pool *ChannelPool) CloseAll() error {
	pool.chsMu.Lock()
	defer pool.chsMu.Unlock()

	errs := []string{}

	for peer, ch := range pool.chs {
		if err := ch.Connection().Close(); err != nil {
			errs = append(errs, fmt.Sprintf("close channel to %v: %v", peer, err))
		}
	}
	pool.chs = map[id.Signatory]Channel{}

	if len(errs) == 0 {
		return nil
	}
	return fmt.Errorf("close channels: %v", strings.Join(errs, ", "))
}

func (pool *ChannelPool) HighestPeerWinsHandshake(self id.Signatory, h handshake.Handshake) handshake.Handshake {
	return func(conn net.Conn, enc codec.Encoder, dec codec.Decoder) (codec.Encoder, codec.Decoder, id.Signatory, error) {
		enc, dec, remote, err := h(conn, enc, dec)
		if err != nil {
			return enc, dec, remote, err
		}

		if bytes.Compare(self[:], remote[:]) < 0 {
			keepAlive := [1024]byte{}
			if _, err := dec(conn, keepAlive[:]); err != nil {
				return enc, dec, remote, fmt.Errorf("decoding keep-alive: %v", err)
			}
			if keepAlive[0] == 0 {
				return nil, nil, remote, fmt.Errorf("remote peer killed connection")
			}
<<<<<<< HEAD
		} else {
			if _, err := enc(conn, []byte{0x01}); err != nil {
				return enc, dec, remote, fmt.Errorf("encoding keep-alive: %v", err)
			}
=======
			pool.chs[remote] = Channel{
				self:    self,
				remote:  remote,
				conn:    conn,
				encoder: enc,
				decoder: dec,
			}
			return enc, dec, remote, nil
>>>>>>> c6a1bbc8
		}

		pool.chsMu.Lock()
		defer pool.chsMu.Unlock()

		if existingCh, ok := pool.chs[remote]; ok {
			// Ignore the error.
			_ = existingCh.Connection().Close()
		}
		pool.chs[remote] = Channel{
			self:    self,
			remote:  remote,
			conn:    conn,
			encoder: enc,
			decoder: dec,
		}
		return enc, dec, remote, nil
	}
}<|MERGE_RESOLUTION|>--- conflicted
+++ resolved
@@ -72,21 +72,10 @@
 			if keepAlive[0] == 0 {
 				return nil, nil, remote, fmt.Errorf("remote peer killed connection")
 			}
-<<<<<<< HEAD
 		} else {
 			if _, err := enc(conn, []byte{0x01}); err != nil {
 				return enc, dec, remote, fmt.Errorf("encoding keep-alive: %v", err)
 			}
-=======
-			pool.chs[remote] = Channel{
-				self:    self,
-				remote:  remote,
-				conn:    conn,
-				encoder: enc,
-				decoder: dec,
-			}
-			return enc, dec, remote, nil
->>>>>>> c6a1bbc8
 		}
 
 		pool.chsMu.Lock()
